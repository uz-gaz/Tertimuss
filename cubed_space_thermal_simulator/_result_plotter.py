--- conflicted
+++ resolved
@@ -92,7 +92,25 @@
 
     ax.set(xlabel='x', ylabel='y', zlabel='z')
 
-<<<<<<< HEAD
+    max_range = max([max_x - min_x, max_y - min_y, max_z - min_z])
+
+    # Calculate limits
+    x_lim_min = min_x - ((max_range - (max_x - min_x)) / 2)
+    x_lim_max = max_x + ((max_range - (max_x - min_x)) / 2)
+
+    y_lim_min = min_y - ((max_range - (max_y - min_y)) / 2)
+    y_lim_max = max_y + ((max_range - (max_y - min_y)) / 2)
+
+    z_lim_min = min_z - ((max_range - (max_z - min_z)) / 2)
+    z_lim_max = max_z + ((max_range - (max_z - min_z)) / 2)
+
+    ax.set_xlim(x_lim_min, x_lim_max)
+    ax.set_ylim(y_lim_min, y_lim_max)
+    ax.set_zlim(z_lim_min, z_lim_max)
+
+    # Hide grid lines
+    ax.grid(b=None)
+    plt.axis('off')
     plt.show()
 
 
@@ -121,25 +139,3 @@
                 axis == "Y" and min_y <= location_in_axis <= max_y) or (
                                             axis == "Z" and min_z <= location_in_axis <= max_z)
 
-=======
-    max_range = max([max_x - min_x, max_y - min_y, max_z - min_z])
-
-    # Calculate limits
-    x_lim_min = min_x - ((max_range - (max_x - min_x)) / 2)
-    x_lim_max = max_x + ((max_range - (max_x - min_x)) / 2)
-
-    y_lim_min = min_y - ((max_range - (max_y - min_y)) / 2)
-    y_lim_max = max_y + ((max_range - (max_y - min_y)) / 2)
-
-    z_lim_min = min_z - ((max_range - (max_z - min_z)) / 2)
-    z_lim_max = max_z + ((max_range - (max_z - min_z)) / 2)
-
-    ax.set_xlim(x_lim_min, x_lim_max)
-    ax.set_ylim(y_lim_min, y_lim_max)
-    ax.set_zlim(z_lim_min, z_lim_max)
-
-    # Hide grid lines
-    ax.grid(b=None)
-    plt.axis('off')
-    plt.show()
->>>>>>> 8ccec32f
