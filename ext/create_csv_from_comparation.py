import csv
import json


def create_csv_from_comparision():
    results_to_print = []
    results_to_print.append(["name", "mandatory context switch number",
                             "context switch number aiecs", "migrations number aiecs",
                             "context switch number run", "migrations number run",
                             "context switch number semipartitioned aiecs", "migrations number semipartitioned aiecs"
                             ])
<<<<<<< HEAD
    tests_base_name = "out/4/32/"
    for i in range(500):
=======
    tests_base_name = "run_aiecs_comparation_results/4/24/"
    for i in range(200):
>>>>>>> ade90cd7
        name = "test_" + str(i)
        print(name)
        try:
            save_path = tests_base_name
            simulation_name = name + "_"
            with open(save_path + simulation_name + "run_context_switch_statics.json", "r") as read_file:
                decoded_json = json.load(read_file)
                total_context_switch_number_run = decoded_json["statics"]["total_context_switch_number"]
                scheduler_produced_context_switch_number_run = decoded_json["statics"][
                    "scheduler_produced_context_switch_number"]
                mandatory_context_switch_number_run = decoded_json["statics"]["mandatory_context_switch_number"]
                migrations_number_run = decoded_json["statics"]["migrations_number"]

            with open(save_path + simulation_name + "aiecs_context_switch_statics.json", "r") as read_file:
                decoded_json = json.load(read_file)
                total_context_switch_number_aiecs = decoded_json["statics"]["total_context_switch_number"]
                scheduler_produced_context_switch_number_aiecs = decoded_json["statics"][
                    "scheduler_produced_context_switch_number"]
                mandatory_context_switch_number_aiecs = decoded_json["statics"]["mandatory_context_switch_number"]
                migrations_number_aiecs = decoded_json["statics"]["migrations_number"]

            with open(save_path + simulation_name + "semipartitionedaiecs_context_switch_statics.json",
                      "r") as read_file:
                decoded_json = json.load(read_file)
                total_context_switch_number_semipartitionedaiecs = decoded_json["statics"][
                    "total_context_switch_number"]
                scheduler_produced_context_switch_number_semipartitionedaiecs = decoded_json["statics"][
                    "scheduler_produced_context_switch_number"]
                mandatory_context_switch_number_semipartitionedaiecs = decoded_json["statics"][
                    "mandatory_context_switch_number"]
                migrations_number_semipartitionedaiecs = decoded_json["statics"]["migrations_number"]

            results_to_print.append([name, mandatory_context_switch_number_aiecs,
                                     total_context_switch_number_aiecs, migrations_number_aiecs,
                                     total_context_switch_number_run, migrations_number_run,
                                     total_context_switch_number_semipartitionedaiecs,
                                     migrations_number_semipartitionedaiecs
                                     ])
        except Exception as e:
            print("Ha fallado")
            pass

    with open(tests_base_name + 'results_p_aiecs.csv', 'w', newline='') as file:
        for j in results_to_print:
            writer = csv.writer(file)
            writer.writerow(j)


if __name__ == '__main__':
    create_csv_from_comparision()<|MERGE_RESOLUTION|>--- conflicted
+++ resolved
@@ -9,13 +9,8 @@
                              "context switch number run", "migrations number run",
                              "context switch number semipartitioned aiecs", "migrations number semipartitioned aiecs"
                              ])
-<<<<<<< HEAD
-    tests_base_name = "out/4/32/"
-    for i in range(500):
-=======
     tests_base_name = "run_aiecs_comparation_results/4/24/"
     for i in range(200):
->>>>>>> ade90cd7
         name = "test_" + str(i)
         print(name)
         try:
